--- conflicted
+++ resolved
@@ -3,17 +3,6 @@
 from setuptools import setup, find_packages
 
 
-<<<<<<< HEAD
-def read(fname):
-    return open(os.path.join(os.path.dirname(__file__), fname)).read()
-
-required = ['beautifulsoup4 >= 4.0', 'guessit >= 0.4.1', 'requests < 1.0', 'enzyme < 0.3', 'html5lib']
-if sys.hexversion < 0x20700f0:
-    required.append('argparse >= 1.1')
-
-execfile(os.path.join(os.path.dirname(__file__), 'subliminal', 'infos.py'))
-=======
->>>>>>> f11402c4
 setup(name='subliminal',
     version='0.7.0',
     license='MIT',
